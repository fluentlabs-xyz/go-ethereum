// Copyright 2016 The go-ethereum Authors
// This file is part of the go-ethereum library.
//
// The go-ethereum library is free software: you can redistribute it and/or modify
// it under the terms of the GNU Lesser General Public License as published by
// the Free Software Foundation, either version 3 of the License, or
// (at your option) any later version.
//
// The go-ethereum library is distributed in the hope that it will be useful,
// but WITHOUT ANY WARRANTY; without even the implied warranty of
// MERCHANTABILITY or FITNESS FOR A PARTICULAR PURPOSE. See the
// GNU Lesser General Public License for more details.
//
// You should have received a copy of the GNU Lesser General Public License
// along with the go-ethereum library. If not, see <http://www.gnu.org/licenses/>.

package params

import (
	"encoding/binary"
	"fmt"
	"math/big"

	"golang.org/x/crypto/sha3"

	"github.com/scroll-tech/go-ethereum/common"
)

// Genesis hashes to enforce below configs on.
var (
	MainnetGenesisHash     = common.HexToHash("0xd4e56740f876aef8c010b86a40d5f56745a118d0906a34e69aec8c0db1cb8fa3")
	RopstenGenesisHash     = common.HexToHash("0x41941023680923e0fe4d74a34bdac8141f2540e3ae90623718e47d66d1ca4a2d")
	SepoliaGenesisHash     = common.HexToHash("0x25a5cc106eea7138acab33231d7160d69cb777ee0c2c553fcddf5138993e6dd9")
	RinkebyGenesisHash     = common.HexToHash("0x6341fd3daf94b748c72ced5a5b26028f2474f5f00d824504e4fa37a75767e177")
	GoerliGenesisHash      = common.HexToHash("0xbf7e331f7f7c1dd2e05159666b3bf8bc7a8a3a9eb1d518969eab529dd9b88c1a")
	ScrollAlphaGenesisHash = common.HexToHash("0xa4fc62b9b0643e345bdcebe457b3ae898bef59c7203c3db269200055e037afda")
)

// TrustedCheckpoints associates each known checkpoint with the genesis hash of
// the chain it belongs to.
var TrustedCheckpoints = map[common.Hash]*TrustedCheckpoint{
	MainnetGenesisHash: MainnetTrustedCheckpoint,
	RopstenGenesisHash: RopstenTrustedCheckpoint,
	SepoliaGenesisHash: SepoliaTrustedCheckpoint,
	RinkebyGenesisHash: RinkebyTrustedCheckpoint,
	GoerliGenesisHash:  GoerliTrustedCheckpoint,
}

// CheckpointOracles associates each known checkpoint oracles with the genesis hash of
// the chain it belongs to.
var CheckpointOracles = map[common.Hash]*CheckpointOracleConfig{
	MainnetGenesisHash: MainnetCheckpointOracle,
	RopstenGenesisHash: RopstenCheckpointOracle,
	RinkebyGenesisHash: RinkebyCheckpointOracle,
	GoerliGenesisHash:  GoerliCheckpointOracle,
}

var (
	// MainnetChainConfig is the chain parameters to run a node on the main network.
	MainnetChainConfig = &ChainConfig{
		ChainID:             big.NewInt(1),
		HomesteadBlock:      big.NewInt(1_150_000),
		DAOForkBlock:        big.NewInt(1_920_000),
		DAOForkSupport:      true,
		EIP150Block:         big.NewInt(2_463_000),
		EIP150Hash:          common.HexToHash("0x2086799aeebeae135c246c65021c82b4e15a2c451340993aacfd2751886514f0"),
		EIP155Block:         big.NewInt(2_675_000),
		EIP158Block:         big.NewInt(2_675_000),
		ByzantiumBlock:      big.NewInt(4_370_000),
		ConstantinopleBlock: big.NewInt(7_280_000),
		PetersburgBlock:     big.NewInt(7_280_000),
		IstanbulBlock:       big.NewInt(9_069_000),
		MuirGlacierBlock:    big.NewInt(9_200_000),
		BerlinBlock:         big.NewInt(12_244_000),
		LondonBlock:         big.NewInt(12_965_000),
		ArrowGlacierBlock:   big.NewInt(13_773_000),
		Ethash:              new(EthashConfig),
	}

	// MainnetTrustedCheckpoint contains the light client trusted checkpoint for the main network.
	MainnetTrustedCheckpoint = &TrustedCheckpoint{
		SectionIndex: 413,
		SectionHead:  common.HexToHash("0x8aa8e64ceadcdc5f23bc41d2acb7295a261a5cf680bb00a34f0e01af08200083"),
		CHTRoot:      common.HexToHash("0x008af584d385a2610706c5a439d39f15ddd4b691c5d42603f65ae576f703f477"),
		BloomRoot:    common.HexToHash("0x5a081af71a588f4d90bced242545b08904ad4fb92f7effff2ceb6e50e6dec157"),
	}

	// MainnetCheckpointOracle contains a set of configs for the main network oracle.
	MainnetCheckpointOracle = &CheckpointOracleConfig{
		Address: common.HexToAddress("0x9a9070028361F7AAbeB3f2F2Dc07F82C4a98A02a"),
		Signers: []common.Address{
			common.HexToAddress("0x1b2C260efc720BE89101890E4Db589b44E950527"), // Peter
			common.HexToAddress("0x78d1aD571A1A09D60D9BBf25894b44e4C8859595"), // Martin
			common.HexToAddress("0x286834935f4A8Cfb4FF4C77D5770C2775aE2b0E7"), // Zsolt
			common.HexToAddress("0xb86e2B0Ab5A4B1373e40c51A7C712c70Ba2f9f8E"), // Gary
			common.HexToAddress("0x0DF8fa387C602AE62559cC4aFa4972A7045d6707"), // Guillaume
		},
		Threshold: 2,
	}

	// RopstenChainConfig contains the chain parameters to run a node on the Ropsten test network.
	RopstenChainConfig = &ChainConfig{
		ChainID:             big.NewInt(3),
		HomesteadBlock:      big.NewInt(0),
		DAOForkBlock:        nil,
		DAOForkSupport:      true,
		EIP150Block:         big.NewInt(0),
		EIP150Hash:          common.HexToHash("0x41941023680923e0fe4d74a34bdac8141f2540e3ae90623718e47d66d1ca4a2d"),
		EIP155Block:         big.NewInt(10),
		EIP158Block:         big.NewInt(10),
		ByzantiumBlock:      big.NewInt(1_700_000),
		ConstantinopleBlock: big.NewInt(4_230_000),
		PetersburgBlock:     big.NewInt(4_939_394),
		IstanbulBlock:       big.NewInt(6_485_846),
		MuirGlacierBlock:    big.NewInt(7_117_117),
		BerlinBlock:         big.NewInt(9_812_189),
		LondonBlock:         big.NewInt(10_499_401),
		Ethash:              new(EthashConfig),
	}

	// RopstenTrustedCheckpoint contains the light client trusted checkpoint for the Ropsten test network.
	RopstenTrustedCheckpoint = &TrustedCheckpoint{
		SectionIndex: 346,
		SectionHead:  common.HexToHash("0xafa0384ebd13a751fb7475aaa7fc08ac308925c8b2e2195bca2d4ab1878a7a84"),
		CHTRoot:      common.HexToHash("0x522ae1f334bfa36033b2315d0b9954052780700b69448ecea8d5877e0f7ee477"),
		BloomRoot:    common.HexToHash("0x4093fd53b0d2cc50181dca353fe66f03ae113e7cb65f869a4dfb5905de6a0493"),
	}

	// RopstenCheckpointOracle contains a set of configs for the Ropsten test network oracle.
	RopstenCheckpointOracle = &CheckpointOracleConfig{
		Address: common.HexToAddress("0xEF79475013f154E6A65b54cB2742867791bf0B84"),
		Signers: []common.Address{
			common.HexToAddress("0x32162F3581E88a5f62e8A61892B42C46E2c18f7b"), // Peter
			common.HexToAddress("0x78d1aD571A1A09D60D9BBf25894b44e4C8859595"), // Martin
			common.HexToAddress("0x286834935f4A8Cfb4FF4C77D5770C2775aE2b0E7"), // Zsolt
			common.HexToAddress("0xb86e2B0Ab5A4B1373e40c51A7C712c70Ba2f9f8E"), // Gary
			common.HexToAddress("0x0DF8fa387C602AE62559cC4aFa4972A7045d6707"), // Guillaume
		},
		Threshold: 2,
	}

	// SepoliaChainConfig contains the chain parameters to run a node on the Sepolia test network.
	SepoliaChainConfig = &ChainConfig{
		ChainID:             big.NewInt(11155111),
		HomesteadBlock:      big.NewInt(0),
		DAOForkBlock:        nil,
		DAOForkSupport:      true,
		EIP150Block:         big.NewInt(0),
		EIP155Block:         big.NewInt(0),
		EIP158Block:         big.NewInt(0),
		ByzantiumBlock:      big.NewInt(0),
		ConstantinopleBlock: big.NewInt(0),
		PetersburgBlock:     big.NewInt(0),
		IstanbulBlock:       big.NewInt(0),
		MuirGlacierBlock:    big.NewInt(0),
		BerlinBlock:         big.NewInt(0),
		LondonBlock:         big.NewInt(0),
		Ethash:              new(EthashConfig),
	}

	// SepoliaTrustedCheckpoint contains the light client trusted checkpoint for the Sepolia test network.
	SepoliaTrustedCheckpoint = &TrustedCheckpoint{
		SectionIndex: 1,
		SectionHead:  common.HexToHash("0x5dde65e28745b10ff9e9b86499c3a3edc03587b27a06564a4342baf3a37de869"),
		CHTRoot:      common.HexToHash("0x042a0d914f7baa4f28f14d12291e5f346e88c5b9d95127bf5422a8afeacd27e8"),
		BloomRoot:    common.HexToHash("0x56e81f171bcc55a6ff8345e692c0f86e5b48e01b996cadc001622fb5e363b421"),
	}

	// RinkebyChainConfig contains the chain parameters to run a node on the Rinkeby test network.
	RinkebyChainConfig = &ChainConfig{
		ChainID:             big.NewInt(4),
		HomesteadBlock:      big.NewInt(1),
		DAOForkBlock:        nil,
		DAOForkSupport:      true,
		EIP150Block:         big.NewInt(2),
		EIP150Hash:          common.HexToHash("0x9b095b36c15eaf13044373aef8ee0bd3a382a5abb92e402afa44b8249c3a90e9"),
		EIP155Block:         big.NewInt(3),
		EIP158Block:         big.NewInt(3),
		ByzantiumBlock:      big.NewInt(1_035_301),
		ConstantinopleBlock: big.NewInt(3_660_663),
		PetersburgBlock:     big.NewInt(4_321_234),
		IstanbulBlock:       big.NewInt(5_435_345),
		MuirGlacierBlock:    nil,
		BerlinBlock:         big.NewInt(8_290_928),
		LondonBlock:         big.NewInt(8_897_988),
		ArrowGlacierBlock:   nil,
		Clique: &CliqueConfig{
			Period: 15,
			Epoch:  30000,
		},
	}

	// RinkebyTrustedCheckpoint contains the light client trusted checkpoint for the Rinkeby test network.
	RinkebyTrustedCheckpoint = &TrustedCheckpoint{
		SectionIndex: 292,
		SectionHead:  common.HexToHash("0x4185c2f1bb85ecaa04409d1008ff0761092ea2e94e8a71d64b1a5abc37b81414"),
		CHTRoot:      common.HexToHash("0x03b0191e6140effe0b88bb7c97bfb794a275d3543cb3190662fb72d9beea423c"),
		BloomRoot:    common.HexToHash("0x3d5f6edccc87536dcbc0dd3aae97a318205c617dd3957b4261470c71481629e2"),
	}

	// RinkebyCheckpointOracle contains a set of configs for the Rinkeby test network oracle.
	RinkebyCheckpointOracle = &CheckpointOracleConfig{
		Address: common.HexToAddress("0xebe8eFA441B9302A0d7eaECc277c09d20D684540"),
		Signers: []common.Address{
			common.HexToAddress("0xd9c9cd5f6779558b6e0ed4e6acf6b1947e7fa1f3"), // Peter
			common.HexToAddress("0x78d1aD571A1A09D60D9BBf25894b44e4C8859595"), // Martin
			common.HexToAddress("0x286834935f4A8Cfb4FF4C77D5770C2775aE2b0E7"), // Zsolt
			common.HexToAddress("0xb86e2B0Ab5A4B1373e40c51A7C712c70Ba2f9f8E"), // Gary
		},
		Threshold: 2,
	}

	// GoerliChainConfig contains the chain parameters to run a node on the Görli test network.
	GoerliChainConfig = &ChainConfig{
		ChainID:             big.NewInt(5),
		HomesteadBlock:      big.NewInt(0),
		DAOForkBlock:        nil,
		DAOForkSupport:      true,
		EIP150Block:         big.NewInt(0),
		EIP155Block:         big.NewInt(0),
		EIP158Block:         big.NewInt(0),
		ByzantiumBlock:      big.NewInt(0),
		ConstantinopleBlock: big.NewInt(0),
		PetersburgBlock:     big.NewInt(0),
		IstanbulBlock:       big.NewInt(1_561_651),
		MuirGlacierBlock:    nil,
		BerlinBlock:         big.NewInt(4_460_644),
		LondonBlock:         big.NewInt(5_062_605),
		ArrowGlacierBlock:   nil,
		Clique: &CliqueConfig{
			Period: 15,
			Epoch:  30000,
		},
	}

	// GoerliTrustedCheckpoint contains the light client trusted checkpoint for the Görli test network.
	GoerliTrustedCheckpoint = &TrustedCheckpoint{
		SectionIndex: 176,
		SectionHead:  common.HexToHash("0x2de018858528434f93adb40b1f03f2304a86d31b4ef2b1f930da0134f5c32427"),
		CHTRoot:      common.HexToHash("0x8c17e497d38088321c147abe4acbdfb3c0cab7d7a2b97e07404540f04d12747e"),
		BloomRoot:    common.HexToHash("0x02a41b6606bd3f741bd6ae88792d75b1ad8cf0ea5e28fbaa03bc8b95cbd20034"),
	}

	// GoerliCheckpointOracle contains a set of configs for the Goerli test network oracle.
	GoerliCheckpointOracle = &CheckpointOracleConfig{
		Address: common.HexToAddress("0x18CA0E045F0D772a851BC7e48357Bcaab0a0795D"),
		Signers: []common.Address{
			common.HexToAddress("0x4769bcaD07e3b938B7f43EB7D278Bc7Cb9efFb38"), // Peter
			common.HexToAddress("0x78d1aD571A1A09D60D9BBf25894b44e4C8859595"), // Martin
			common.HexToAddress("0x286834935f4A8Cfb4FF4C77D5770C2775aE2b0E7"), // Zsolt
			common.HexToAddress("0xb86e2B0Ab5A4B1373e40c51A7C712c70Ba2f9f8E"), // Gary
			common.HexToAddress("0x0DF8fa387C602AE62559cC4aFa4972A7045d6707"), // Guillaume
		},
		Threshold: 2,
	}

	// ScrollAlphaChainConfig contains the chain parameters to run a node on the Scroll Alpha test network.
	ScrollFeeVaultAddress           = common.HexToAddress("0x5300000000000000000000000000000000000005")
	ScrollMaxTxPerBlock             = 44
	ScrollMaxTxPayloadBytesPerBlock = 120 * 1024

	ScrollAlphaChainConfig = &ChainConfig{
		ChainID:             big.NewInt(534353),
		HomesteadBlock:      big.NewInt(0),
		DAOForkBlock:        nil,
		DAOForkSupport:      true,
		EIP150Block:         big.NewInt(0),
		EIP155Block:         big.NewInt(0),
		EIP158Block:         big.NewInt(0),
		ByzantiumBlock:      big.NewInt(0),
		ConstantinopleBlock: big.NewInt(0),
		PetersburgBlock:     big.NewInt(0),
		IstanbulBlock:       big.NewInt(0),
		MuirGlacierBlock:    nil,
		BerlinBlock:         big.NewInt(0),
		LondonBlock:         big.NewInt(0),
		ArrowGlacierBlock:   nil,
		ArchimedesBlock:     nil,
		ShanghaiBlock:       nil,
		Clique: &CliqueConfig{
			Period: 3,
			Epoch:  30000,
		},
		Scroll: ScrollConfig{
			UseZktrie:                 true,
			MaxTxPerBlock:             &ScrollMaxTxPerBlock,
			MaxTxPayloadBytesPerBlock: &ScrollMaxTxPayloadBytesPerBlock,
			FeeVaultAddress:           &ScrollFeeVaultAddress,
			EnableEIP2718:             false,
			EnableEIP1559:             false,
		},
	}

	// AllEthashProtocolChanges contains every protocol change (EIPs) introduced
	// and accepted by the Ethereum core developers into the Ethash consensus.
	//
	// This configuration is intentionally not using keyed fields to force anyone
	// adding flags to the config to also have to set these fields.
<<<<<<< HEAD
	AllEthashProtocolChanges = &ChainConfig{big.NewInt(1337), big.NewInt(0), nil, false, big.NewInt(0), common.Hash{}, big.NewInt(0), big.NewInt(0), big.NewInt(0), big.NewInt(0), big.NewInt(0), big.NewInt(0), big.NewInt(0), big.NewInt(0), big.NewInt(0), big.NewInt(0), nil, nil, new(EthashConfig), nil,
=======
	AllEthashProtocolChanges = &ChainConfig{big.NewInt(1337), big.NewInt(0), nil, false, big.NewInt(0), common.Hash{}, big.NewInt(0), big.NewInt(0), big.NewInt(0), big.NewInt(0), big.NewInt(0), big.NewInt(0), big.NewInt(0), big.NewInt(0), big.NewInt(0), big.NewInt(0), big.NewInt(0), nil, nil, new(EthashConfig), nil,
>>>>>>> b1e5eea8
		ScrollConfig{
			UseZktrie:                 false,
			FeeVaultAddress:           nil,
			EnableEIP2718:             true,
			EnableEIP1559:             true,
			MaxTxPerBlock:             nil,
			MaxTxPayloadBytesPerBlock: nil,
		}}

	// AllCliqueProtocolChanges contains every protocol change (EIPs) introduced
	// and accepted by the Ethereum core developers into the Clique consensus.
	//
	// This configuration is intentionally not using keyed fields to force anyone
	// adding flags to the config to also have to set these fields.
<<<<<<< HEAD
	AllCliqueProtocolChanges = &ChainConfig{big.NewInt(1337), big.NewInt(0), nil, false, big.NewInt(0), common.Hash{}, big.NewInt(0), big.NewInt(0), big.NewInt(0), big.NewInt(0), big.NewInt(0), big.NewInt(0), big.NewInt(0), big.NewInt(0), big.NewInt(0), nil, nil, nil, nil, &CliqueConfig{Period: 0, Epoch: 30000},
=======
	AllCliqueProtocolChanges = &ChainConfig{big.NewInt(1337), big.NewInt(0), nil, false, big.NewInt(0), common.Hash{}, big.NewInt(0), big.NewInt(0), big.NewInt(0), big.NewInt(0), big.NewInt(0), big.NewInt(0), big.NewInt(0), big.NewInt(0), big.NewInt(0), big.NewInt(0), nil, nil, nil, nil, &CliqueConfig{Period: 0, Epoch: 30000},
>>>>>>> b1e5eea8
		ScrollConfig{
			UseZktrie:                 false,
			FeeVaultAddress:           nil,
			EnableEIP2718:             true,
			EnableEIP1559:             true,
			MaxTxPerBlock:             nil,
			MaxTxPayloadBytesPerBlock: nil,
		}}

<<<<<<< HEAD
	TestChainConfig = &ChainConfig{big.NewInt(1), big.NewInt(0), nil, false, big.NewInt(0), common.Hash{}, big.NewInt(0), big.NewInt(0), big.NewInt(0), big.NewInt(0), big.NewInt(0), big.NewInt(0), big.NewInt(0), big.NewInt(0), big.NewInt(0), big.NewInt(0), nil, nil, new(EthashConfig), nil,
=======
	TestChainConfig = &ChainConfig{big.NewInt(1), big.NewInt(0), nil, false, big.NewInt(0), common.Hash{}, big.NewInt(0), big.NewInt(0), big.NewInt(0), big.NewInt(0), big.NewInt(0), big.NewInt(0), big.NewInt(0), big.NewInt(0), big.NewInt(0), big.NewInt(0), big.NewInt(0), nil, nil, new(EthashConfig), nil,
>>>>>>> b1e5eea8
		ScrollConfig{
			UseZktrie:                 false,
			FeeVaultAddress:           &common.Address{123},
			EnableEIP2718:             true,
			EnableEIP1559:             true,
			MaxTxPerBlock:             nil,
			MaxTxPayloadBytesPerBlock: nil,
		}}
	TestRules = TestChainConfig.Rules(new(big.Int))

<<<<<<< HEAD
	TestNoL1feeChainConfig = &ChainConfig{big.NewInt(1), big.NewInt(0), nil, false, big.NewInt(0), common.Hash{}, big.NewInt(0), big.NewInt(0), big.NewInt(0), big.NewInt(0), big.NewInt(0), big.NewInt(0), big.NewInt(0), big.NewInt(0), big.NewInt(0), big.NewInt(0), nil, nil, new(EthashConfig), nil,
=======
	TestNoL1feeChainConfig = &ChainConfig{big.NewInt(1), big.NewInt(0), nil, false, big.NewInt(0), common.Hash{}, big.NewInt(0), big.NewInt(0), big.NewInt(0), big.NewInt(0), big.NewInt(0), big.NewInt(0), big.NewInt(0), big.NewInt(0), big.NewInt(0), big.NewInt(0), big.NewInt(0), nil, nil, new(EthashConfig), nil,
>>>>>>> b1e5eea8
		ScrollConfig{
			UseZktrie:                 false,
			FeeVaultAddress:           nil,
			EnableEIP2718:             true,
			EnableEIP1559:             true,
			MaxTxPerBlock:             nil,
			MaxTxPayloadBytesPerBlock: nil,
		}}
)

// TrustedCheckpoint represents a set of post-processed trie roots (CHT and
// BloomTrie) associated with the appropriate section index and head hash. It is
// used to start light syncing from this checkpoint and avoid downloading the
// entire header chain while still being able to securely access old headers/logs.
type TrustedCheckpoint struct {
	SectionIndex uint64      `json:"sectionIndex"`
	SectionHead  common.Hash `json:"sectionHead"`
	CHTRoot      common.Hash `json:"chtRoot"`
	BloomRoot    common.Hash `json:"bloomRoot"`
}

// HashEqual returns an indicator comparing the itself hash with given one.
func (c *TrustedCheckpoint) HashEqual(hash common.Hash) bool {
	if c.Empty() {
		return hash == common.Hash{}
	}
	return c.Hash() == hash
}

// Hash returns the hash of checkpoint's four key fields(index, sectionHead, chtRoot and bloomTrieRoot).
func (c *TrustedCheckpoint) Hash() common.Hash {
	var sectionIndex [8]byte
	binary.BigEndian.PutUint64(sectionIndex[:], c.SectionIndex)

	w := sha3.NewLegacyKeccak256()
	w.Write(sectionIndex[:])
	w.Write(c.SectionHead[:])
	w.Write(c.CHTRoot[:])
	w.Write(c.BloomRoot[:])

	var h common.Hash
	w.Sum(h[:0])
	return h
}

// Empty returns an indicator whether the checkpoint is regarded as empty.
func (c *TrustedCheckpoint) Empty() bool {
	return c.SectionHead == (common.Hash{}) || c.CHTRoot == (common.Hash{}) || c.BloomRoot == (common.Hash{})
}

// CheckpointOracleConfig represents a set of checkpoint contract(which acts as an oracle)
// config which used for light client checkpoint syncing.
type CheckpointOracleConfig struct {
	Address   common.Address   `json:"address"`
	Signers   []common.Address `json:"signers"`
	Threshold uint64           `json:"threshold"`
}

// ChainConfig is the core config which determines the blockchain settings.
//
// ChainConfig is stored in the database on a per block basis. This means
// that any network, identified by its genesis block, can have its own
// set of configuration options.
type ChainConfig struct {
	ChainID *big.Int `json:"chainId"` // chainId identifies the current chain and is used for replay protection

	HomesteadBlock *big.Int `json:"homesteadBlock,omitempty"` // Homestead switch block (nil = no fork, 0 = already homestead)

	DAOForkBlock   *big.Int `json:"daoForkBlock,omitempty"`   // TheDAO hard-fork switch block (nil = no fork)
	DAOForkSupport bool     `json:"daoForkSupport,omitempty"` // Whether the nodes supports or opposes the DAO hard-fork

	// EIP150 implements the Gas price changes (https://github.com/ethereum/EIPs/issues/150)
	EIP150Block *big.Int    `json:"eip150Block,omitempty"` // EIP150 HF block (nil = no fork)
	EIP150Hash  common.Hash `json:"eip150Hash,omitempty"`  // EIP150 HF hash (needed for header only clients as only gas pricing changed)

	EIP155Block *big.Int `json:"eip155Block,omitempty"` // EIP155 HF block
	EIP158Block *big.Int `json:"eip158Block,omitempty"` // EIP158 HF block

	ByzantiumBlock      *big.Int `json:"byzantiumBlock,omitempty"`      // Byzantium switch block (nil = no fork, 0 = already on byzantium)
	ConstantinopleBlock *big.Int `json:"constantinopleBlock,omitempty"` // Constantinople switch block (nil = no fork, 0 = already activated)
	PetersburgBlock     *big.Int `json:"petersburgBlock,omitempty"`     // Petersburg switch block (nil = same as Constantinople)
	IstanbulBlock       *big.Int `json:"istanbulBlock,omitempty"`       // Istanbul switch block (nil = no fork, 0 = already on istanbul)
	MuirGlacierBlock    *big.Int `json:"muirGlacierBlock,omitempty"`    // Eip-2384 (bomb delay) switch block (nil = no fork, 0 = already activated)
	BerlinBlock         *big.Int `json:"berlinBlock,omitempty"`         // Berlin switch block (nil = no fork, 0 = already on berlin)
	LondonBlock         *big.Int `json:"londonBlock,omitempty"`         // London switch block (nil = no fork, 0 = already on london)
	ArrowGlacierBlock   *big.Int `json:"arrowGlacierBlock,omitempty"`   // Eip-4345 (bomb delay) switch block (nil = no fork, 0 = already activated)
<<<<<<< HEAD
	WebAssemblyBlock    *big.Int `json:"webAssemblyBlock,omitempty"`    // WebAssembly activation block (nil = no fork, 0 = already activated)
=======
	ArchimedesBlock     *big.Int `json:"archimedesBlock,omitempty"`     // Archimedes switch block (nil = no fork, 0 = already on archimedes)
	ShanghaiBlock       *big.Int `json:"shanghaiBlock,omitempty"`       // Shanghai switch block (nil = no fork, 0 = already on shanghai)
>>>>>>> b1e5eea8

	// TerminalTotalDifficulty is the amount of total difficulty reached by
	// the network that triggers the consensus upgrade.
	TerminalTotalDifficulty *big.Int `json:"terminalTotalDifficulty,omitempty"`

	// Various consensus engines
	Ethash *EthashConfig `json:"ethash,omitempty"`
	Clique *CliqueConfig `json:"clique,omitempty"`

	// Scroll genesis extension: enable scroll rollup-related traces & state transition
	Scroll ScrollConfig `json:"scroll,omitempty"`
}

type ScrollConfig struct {
	// Use zktrie [optional]
	UseZktrie bool `json:"useZktrie,omitempty"`

	// Maximum number of transactions per block [optional]
	MaxTxPerBlock *int `json:"maxTxPerBlock,omitempty"`

	// Maximum tx payload size of blocks that we produce [optional]
	MaxTxPayloadBytesPerBlock *int `json:"maxTxPayloadBytesPerBlock,omitempty"`

	// Transaction fee vault address [optional]
	FeeVaultAddress *common.Address `json:"feeVaultAddress,omitempty"`

	// Enable EIP-2718 in tx pool [optional]
	EnableEIP2718 bool `json:"enableEIP2718,omitempty"`

	// Enable EIP-1559 in tx pool, EnableEIP2718 should be true too [optional]
	EnableEIP1559 bool `json:"enableEIP1559,omitempty"`
}

func (s ScrollConfig) BaseFeeEnabled() bool {
	return s.EnableEIP2718 && s.EnableEIP1559
}

func (s ScrollConfig) FeeVaultEnabled() bool {
	return s.FeeVaultAddress != nil
}

func (s ScrollConfig) ZktrieEnabled() bool {
	return s.UseZktrie
}

func (s ScrollConfig) String() string {
	maxTxPerBlock := "<nil>"
	if s.MaxTxPerBlock != nil {
		maxTxPerBlock = fmt.Sprintf("%v", *s.MaxTxPerBlock)
	}

	maxTxPayloadBytesPerBlock := "<nil>"
	if s.MaxTxPayloadBytesPerBlock != nil {
		maxTxPayloadBytesPerBlock = fmt.Sprintf("%v", *s.MaxTxPayloadBytesPerBlock)
	}

	return fmt.Sprintf("{useZktrie: %v, maxTxPerBlock: %v, MaxTxPayloadBytesPerBlock: %v, feeVaultAddress: %v, enableEIP2718:%v, enableEIP1559:%v}",
		s.UseZktrie, maxTxPerBlock, maxTxPayloadBytesPerBlock, s.FeeVaultAddress, s.EnableEIP2718, s.EnableEIP1559)
}

// IsValidTxCount returns whether the given block's transaction count is below the limit.
func (s ScrollConfig) IsValidTxCount(count int) bool {
	return s.MaxTxPerBlock == nil || count <= *s.MaxTxPerBlock
}

// IsValidBlockSize returns whether the given block's transaction payload size is below the limit.
func (s ScrollConfig) IsValidBlockSize(size common.StorageSize) bool {
	return s.MaxTxPayloadBytesPerBlock == nil || size <= common.StorageSize(*s.MaxTxPayloadBytesPerBlock)
}

// EthashConfig is the consensus engine configs for proof-of-work based sealing.
type EthashConfig struct{}

// String implements the stringer interface, returning the consensus engine details.
func (c *EthashConfig) String() string {
	return "ethash"
}

// CliqueConfig is the consensus engine configs for proof-of-authority based sealing.
type CliqueConfig struct {
	Period uint64 `json:"period"` // Number of seconds between blocks to enforce
	Epoch  uint64 `json:"epoch"`  // Epoch length to reset votes and checkpoint
}

// String implements the stringer interface, returning the consensus engine details.
func (c *CliqueConfig) String() string {
	return "clique"
}

// String implements the fmt.Stringer interface.
func (c *ChainConfig) String() string {
	var engine interface{}
	switch {
	case c.Ethash != nil:
		engine = c.Ethash
	case c.Clique != nil:
		engine = c.Clique
	default:
		engine = "unknown"
	}
	return fmt.Sprintf("{ChainID: %v Homestead: %v DAO: %v DAOSupport: %v EIP150: %v EIP155: %v EIP158: %v Byzantium: %v Constantinople: %v Petersburg: %v Istanbul: %v, Muir Glacier: %v, Berlin: %v, London: %v, Arrow Glacier: %v, Archimedes: %v, Shanghai: %v, Engine: %v, Scroll config: %v}",
		c.ChainID,
		c.HomesteadBlock,
		c.DAOForkBlock,
		c.DAOForkSupport,
		c.EIP150Block,
		c.EIP155Block,
		c.EIP158Block,
		c.ByzantiumBlock,
		c.ConstantinopleBlock,
		c.PetersburgBlock,
		c.IstanbulBlock,
		c.MuirGlacierBlock,
		c.BerlinBlock,
		c.LondonBlock,
		c.ArrowGlacierBlock,
		c.ArchimedesBlock,
		c.ShanghaiBlock,
		engine,
		c.Scroll,
	)
}

// IsHomestead returns whether num is either equal to the homestead block or greater.
func (c *ChainConfig) IsHomestead(num *big.Int) bool {
	return isForked(c.HomesteadBlock, num)
}

// IsDAOFork returns whether num is either equal to the DAO fork block or greater.
func (c *ChainConfig) IsDAOFork(num *big.Int) bool {
	return isForked(c.DAOForkBlock, num)
}

// IsEIP150 returns whether num is either equal to the EIP150 fork block or greater.
func (c *ChainConfig) IsEIP150(num *big.Int) bool {
	return isForked(c.EIP150Block, num)
}

// IsEIP155 returns whether num is either equal to the EIP155 fork block or greater.
func (c *ChainConfig) IsEIP155(num *big.Int) bool {
	return isForked(c.EIP155Block, num)
}

// IsEIP158 returns whether num is either equal to the EIP158 fork block or greater.
func (c *ChainConfig) IsEIP158(num *big.Int) bool {
	return isForked(c.EIP158Block, num)
}

// IsByzantium returns whether num is either equal to the Byzantium fork block or greater.
func (c *ChainConfig) IsByzantium(num *big.Int) bool {
	return isForked(c.ByzantiumBlock, num)
}

// IsConstantinople returns whether num is either equal to the Constantinople fork block or greater.
func (c *ChainConfig) IsConstantinople(num *big.Int) bool {
	return isForked(c.ConstantinopleBlock, num)
}

// IsMuirGlacier returns whether num is either equal to the Muir Glacier (EIP-2384) fork block or greater.
func (c *ChainConfig) IsMuirGlacier(num *big.Int) bool {
	return isForked(c.MuirGlacierBlock, num)
}

// IsPetersburg returns whether num is either
// - equal to or greater than the PetersburgBlock fork block,
// - OR is nil, and Constantinople is active
func (c *ChainConfig) IsPetersburg(num *big.Int) bool {
	return isForked(c.PetersburgBlock, num) || c.PetersburgBlock == nil && isForked(c.ConstantinopleBlock, num)
}

// IsIstanbul returns whether num is either equal to the Istanbul fork block or greater.
func (c *ChainConfig) IsIstanbul(num *big.Int) bool {
	return isForked(c.IstanbulBlock, num)
}

// IsBerlin returns whether num is either equal to the Berlin fork block or greater.
func (c *ChainConfig) IsBerlin(num *big.Int) bool {
	return isForked(c.BerlinBlock, num)
}

// IsLondon returns whether num is either equal to the London fork block or greater.
func (c *ChainConfig) IsLondon(num *big.Int) bool {
	return isForked(c.LondonBlock, num)
}

// IsArrowGlacier returns whether num is either equal to the Arrow Glacier (EIP-4345) fork block or greater.
func (c *ChainConfig) IsArrowGlacier(num *big.Int) bool {
	return isForked(c.ArrowGlacierBlock, num)
}

// IsArchimedes returns whether num is either equal to the Archimedes fork block or greater.
func (c *ChainConfig) IsArchimedes(num *big.Int) bool {
	return isForked(c.ArchimedesBlock, num)
}

// IsShanghai returns whether num is either equal to the Shanghai fork block or greater.
func (c *ChainConfig) IsShanghai(num *big.Int) bool {
	return isForked(c.ShanghaiBlock, num)
}

// IsTerminalPoWBlock returns whether the given block is the last block of PoW stage.
func (c *ChainConfig) IsTerminalPoWBlock(parentTotalDiff *big.Int, totalDiff *big.Int) bool {
	if c.TerminalTotalDifficulty == nil {
		return false
	}
	return parentTotalDiff.Cmp(c.TerminalTotalDifficulty) < 0 && totalDiff.Cmp(c.TerminalTotalDifficulty) >= 0
}

func (c *ChainConfig) IsWebAssembly(num *big.Int) bool {
	return isForked(c.WebAssemblyBlock, num)
}

// CheckCompatible checks whether scheduled fork transitions have been imported
// with a mismatching chain configuration.
func (c *ChainConfig) CheckCompatible(newcfg *ChainConfig, height uint64) *ConfigCompatError {
	bhead := new(big.Int).SetUint64(height)

	// Iterate checkCompatible to find the lowest conflict.
	var lasterr *ConfigCompatError
	for {
		err := c.checkCompatible(newcfg, bhead)
		if err == nil || (lasterr != nil && err.RewindTo == lasterr.RewindTo) {
			break
		}
		lasterr = err
		bhead.SetUint64(err.RewindTo)
	}
	return lasterr
}

// CheckConfigForkOrder checks that we don't "skip" any forks, geth isn't pluggable enough
// to guarantee that forks can be implemented in a different order than on official networks
func (c *ChainConfig) CheckConfigForkOrder() error {
	type fork struct {
		name     string
		block    *big.Int
		optional bool // if true, the fork may be nil and next fork is still allowed
	}
	var lastFork fork
	for _, cur := range []fork{
		{name: "homesteadBlock", block: c.HomesteadBlock},
		{name: "daoForkBlock", block: c.DAOForkBlock, optional: true},
		{name: "eip150Block", block: c.EIP150Block},
		{name: "eip155Block", block: c.EIP155Block},
		{name: "eip158Block", block: c.EIP158Block},
		{name: "byzantiumBlock", block: c.ByzantiumBlock},
		{name: "constantinopleBlock", block: c.ConstantinopleBlock},
		{name: "petersburgBlock", block: c.PetersburgBlock},
		{name: "istanbulBlock", block: c.IstanbulBlock},
		{name: "muirGlacierBlock", block: c.MuirGlacierBlock, optional: true},
		{name: "berlinBlock", block: c.BerlinBlock},
		{name: "londonBlock", block: c.LondonBlock},
		{name: "arrowGlacierBlock", block: c.ArrowGlacierBlock, optional: true},
<<<<<<< HEAD
		{name: "webAssemblyBlock", block: c.WebAssemblyBlock, optional: true},
=======
		{name: "archimedesBlock", block: c.ArchimedesBlock, optional: true},
		{name: "shanghaiBlock", block: c.ShanghaiBlock, optional: true},
>>>>>>> b1e5eea8
	} {
		if lastFork.name != "" {
			// Next one must be higher number
			if lastFork.block == nil && cur.block != nil {
				return fmt.Errorf("unsupported fork ordering: %v not enabled, but %v enabled at %v",
					lastFork.name, cur.name, cur.block)
			}
			if lastFork.block != nil && cur.block != nil {
				if lastFork.block.Cmp(cur.block) > 0 {
					return fmt.Errorf("unsupported fork ordering: %v enabled at %v, but %v enabled at %v",
						lastFork.name, lastFork.block, cur.name, cur.block)
				}
			}
		}
		// If it was optional and not set, then ignore it
		if !cur.optional || cur.block != nil {
			lastFork = cur
		}
	}
	return nil
}

func (c *ChainConfig) checkCompatible(newcfg *ChainConfig, head *big.Int) *ConfigCompatError {
	if isForkIncompatible(c.HomesteadBlock, newcfg.HomesteadBlock, head) {
		return newCompatError("Homestead fork block", c.HomesteadBlock, newcfg.HomesteadBlock)
	}
	if isForkIncompatible(c.DAOForkBlock, newcfg.DAOForkBlock, head) {
		return newCompatError("DAO fork block", c.DAOForkBlock, newcfg.DAOForkBlock)
	}
	if c.IsDAOFork(head) && c.DAOForkSupport != newcfg.DAOForkSupport {
		return newCompatError("DAO fork support flag", c.DAOForkBlock, newcfg.DAOForkBlock)
	}
	if isForkIncompatible(c.EIP150Block, newcfg.EIP150Block, head) {
		return newCompatError("EIP150 fork block", c.EIP150Block, newcfg.EIP150Block)
	}
	if isForkIncompatible(c.EIP155Block, newcfg.EIP155Block, head) {
		return newCompatError("EIP155 fork block", c.EIP155Block, newcfg.EIP155Block)
	}
	if isForkIncompatible(c.EIP158Block, newcfg.EIP158Block, head) {
		return newCompatError("EIP158 fork block", c.EIP158Block, newcfg.EIP158Block)
	}
	if c.IsEIP158(head) && !configNumEqual(c.ChainID, newcfg.ChainID) {
		return newCompatError("EIP158 chain ID", c.EIP158Block, newcfg.EIP158Block)
	}
	if isForkIncompatible(c.ByzantiumBlock, newcfg.ByzantiumBlock, head) {
		return newCompatError("Byzantium fork block", c.ByzantiumBlock, newcfg.ByzantiumBlock)
	}
	if isForkIncompatible(c.ConstantinopleBlock, newcfg.ConstantinopleBlock, head) {
		return newCompatError("Constantinople fork block", c.ConstantinopleBlock, newcfg.ConstantinopleBlock)
	}
	if isForkIncompatible(c.PetersburgBlock, newcfg.PetersburgBlock, head) {
		// the only case where we allow Petersburg to be set in the past is if it is equal to Constantinople
		// mainly to satisfy fork ordering requirements which state that Petersburg fork be set if Constantinople fork is set
		if isForkIncompatible(c.ConstantinopleBlock, newcfg.PetersburgBlock, head) {
			return newCompatError("Petersburg fork block", c.PetersburgBlock, newcfg.PetersburgBlock)
		}
	}
	if isForkIncompatible(c.IstanbulBlock, newcfg.IstanbulBlock, head) {
		return newCompatError("Istanbul fork block", c.IstanbulBlock, newcfg.IstanbulBlock)
	}
	if isForkIncompatible(c.MuirGlacierBlock, newcfg.MuirGlacierBlock, head) {
		return newCompatError("Muir Glacier fork block", c.MuirGlacierBlock, newcfg.MuirGlacierBlock)
	}
	if isForkIncompatible(c.BerlinBlock, newcfg.BerlinBlock, head) {
		return newCompatError("Berlin fork block", c.BerlinBlock, newcfg.BerlinBlock)
	}
	if isForkIncompatible(c.LondonBlock, newcfg.LondonBlock, head) {
		return newCompatError("London fork block", c.LondonBlock, newcfg.LondonBlock)
	}
	if isForkIncompatible(c.ArrowGlacierBlock, newcfg.ArrowGlacierBlock, head) {
		return newCompatError("Arrow Glacier fork block", c.ArrowGlacierBlock, newcfg.ArrowGlacierBlock)
	}
	if isForkIncompatible(c.ArchimedesBlock, newcfg.ArchimedesBlock, head) {
		return newCompatError("Archimedes fork block", c.ArchimedesBlock, newcfg.ArchimedesBlock)
	}
	if isForkIncompatible(c.ShanghaiBlock, newcfg.ShanghaiBlock, head) {
		return newCompatError("Shanghai fork block", c.ShanghaiBlock, newcfg.ShanghaiBlock)
	}
	return nil
}

// isForkIncompatible returns true if a fork scheduled at s1 cannot be rescheduled to
// block s2 because head is already past the fork.
func isForkIncompatible(s1, s2, head *big.Int) bool {
	return (isForked(s1, head) || isForked(s2, head)) && !configNumEqual(s1, s2)
}

// isForked returns whether a fork scheduled at block s is active at the given head block.
func isForked(s, head *big.Int) bool {
	if s == nil || head == nil {
		return false
	}
	return s.Cmp(head) <= 0
}

func configNumEqual(x, y *big.Int) bool {
	if x == nil {
		return y == nil
	}
	if y == nil {
		return x == nil
	}
	return x.Cmp(y) == 0
}

// ConfigCompatError is raised if the locally-stored blockchain is initialised with a
// ChainConfig that would alter the past.
type ConfigCompatError struct {
	What string
	// block numbers of the stored and new configurations
	StoredConfig, NewConfig *big.Int
	// the block number to which the local chain must be rewound to correct the error
	RewindTo uint64
}

func newCompatError(what string, storedblock, newblock *big.Int) *ConfigCompatError {
	var rew *big.Int
	switch {
	case storedblock == nil:
		rew = newblock
	case newblock == nil || storedblock.Cmp(newblock) < 0:
		rew = storedblock
	default:
		rew = newblock
	}
	err := &ConfigCompatError{what, storedblock, newblock, 0}
	if rew != nil && rew.Sign() > 0 {
		err.RewindTo = rew.Uint64() - 1
	}
	return err
}

func (err *ConfigCompatError) Error() string {
	return fmt.Sprintf("mismatching %s in database (have %d, want %d, rewindto %d)", err.What, err.StoredConfig, err.NewConfig, err.RewindTo)
}

// Rules wraps ChainConfig and is merely syntactic sugar or can be used for functions
// that do not have or require information about the block.
//
// Rules is a one time interface meaning that it shouldn't be used in between transition
// phases.
type Rules struct {
	ChainID                                                 *big.Int
	IsHomestead, IsEIP150, IsEIP155, IsEIP158               bool
	IsByzantium, IsConstantinople, IsPetersburg, IsIstanbul bool
<<<<<<< HEAD
	IsBerlin, IsLondon                                      bool
	IsWebAssembly                                           bool
=======
	IsBerlin, IsLondon, IsArchimedes, IsShanghai            bool
>>>>>>> b1e5eea8
}

// Rules ensures c's ChainID is not nil.
func (c *ChainConfig) Rules(num *big.Int) Rules {
	chainID := c.ChainID
	if chainID == nil {
		chainID = new(big.Int)
	}
	return Rules{
		ChainID:          new(big.Int).Set(chainID),
		IsHomestead:      c.IsHomestead(num),
		IsEIP150:         c.IsEIP150(num),
		IsEIP155:         c.IsEIP155(num),
		IsEIP158:         c.IsEIP158(num),
		IsByzantium:      c.IsByzantium(num),
		IsConstantinople: c.IsConstantinople(num),
		IsPetersburg:     c.IsPetersburg(num),
		IsIstanbul:       c.IsIstanbul(num),
		IsBerlin:         c.IsBerlin(num),
		IsLondon:         c.IsLondon(num),
<<<<<<< HEAD
		IsWebAssembly:    c.IsWebAssembly(num),
=======
		IsArchimedes:     c.IsArchimedes(num),
		IsShanghai:       c.IsShanghai(num),
>>>>>>> b1e5eea8
	}
}<|MERGE_RESOLUTION|>--- conflicted
+++ resolved
@@ -296,11 +296,7 @@
 	//
 	// This configuration is intentionally not using keyed fields to force anyone
 	// adding flags to the config to also have to set these fields.
-<<<<<<< HEAD
-	AllEthashProtocolChanges = &ChainConfig{big.NewInt(1337), big.NewInt(0), nil, false, big.NewInt(0), common.Hash{}, big.NewInt(0), big.NewInt(0), big.NewInt(0), big.NewInt(0), big.NewInt(0), big.NewInt(0), big.NewInt(0), big.NewInt(0), big.NewInt(0), big.NewInt(0), nil, nil, new(EthashConfig), nil,
-=======
-	AllEthashProtocolChanges = &ChainConfig{big.NewInt(1337), big.NewInt(0), nil, false, big.NewInt(0), common.Hash{}, big.NewInt(0), big.NewInt(0), big.NewInt(0), big.NewInt(0), big.NewInt(0), big.NewInt(0), big.NewInt(0), big.NewInt(0), big.NewInt(0), big.NewInt(0), big.NewInt(0), nil, nil, new(EthashConfig), nil,
->>>>>>> b1e5eea8
+	AllEthashProtocolChanges = &ChainConfig{big.NewInt(1337), big.NewInt(0), nil, false, big.NewInt(0), common.Hash{}, big.NewInt(0), big.NewInt(0), big.NewInt(0), big.NewInt(0), big.NewInt(0), big.NewInt(0), big.NewInt(0), big.NewInt(0), big.NewInt(0), big.NewInt(0), big.NewInt(0), nil, nil, nil, new(EthashConfig), nil,
 		ScrollConfig{
 			UseZktrie:                 false,
 			FeeVaultAddress:           nil,
@@ -315,11 +311,7 @@
 	//
 	// This configuration is intentionally not using keyed fields to force anyone
 	// adding flags to the config to also have to set these fields.
-<<<<<<< HEAD
-	AllCliqueProtocolChanges = &ChainConfig{big.NewInt(1337), big.NewInt(0), nil, false, big.NewInt(0), common.Hash{}, big.NewInt(0), big.NewInt(0), big.NewInt(0), big.NewInt(0), big.NewInt(0), big.NewInt(0), big.NewInt(0), big.NewInt(0), big.NewInt(0), nil, nil, nil, nil, &CliqueConfig{Period: 0, Epoch: 30000},
-=======
-	AllCliqueProtocolChanges = &ChainConfig{big.NewInt(1337), big.NewInt(0), nil, false, big.NewInt(0), common.Hash{}, big.NewInt(0), big.NewInt(0), big.NewInt(0), big.NewInt(0), big.NewInt(0), big.NewInt(0), big.NewInt(0), big.NewInt(0), big.NewInt(0), big.NewInt(0), nil, nil, nil, nil, &CliqueConfig{Period: 0, Epoch: 30000},
->>>>>>> b1e5eea8
+	AllCliqueProtocolChanges = &ChainConfig{big.NewInt(1337), big.NewInt(0), nil, false, big.NewInt(0), common.Hash{}, big.NewInt(0), big.NewInt(0), big.NewInt(0), big.NewInt(0), big.NewInt(0), big.NewInt(0), big.NewInt(0), big.NewInt(0), big.NewInt(0), big.NewInt(0), nil, nil, nil, nil, nil, &CliqueConfig{Period: 0, Epoch: 30000},
 		ScrollConfig{
 			UseZktrie:                 false,
 			FeeVaultAddress:           nil,
@@ -329,11 +321,7 @@
 			MaxTxPayloadBytesPerBlock: nil,
 		}}
 
-<<<<<<< HEAD
-	TestChainConfig = &ChainConfig{big.NewInt(1), big.NewInt(0), nil, false, big.NewInt(0), common.Hash{}, big.NewInt(0), big.NewInt(0), big.NewInt(0), big.NewInt(0), big.NewInt(0), big.NewInt(0), big.NewInt(0), big.NewInt(0), big.NewInt(0), big.NewInt(0), nil, nil, new(EthashConfig), nil,
-=======
-	TestChainConfig = &ChainConfig{big.NewInt(1), big.NewInt(0), nil, false, big.NewInt(0), common.Hash{}, big.NewInt(0), big.NewInt(0), big.NewInt(0), big.NewInt(0), big.NewInt(0), big.NewInt(0), big.NewInt(0), big.NewInt(0), big.NewInt(0), big.NewInt(0), big.NewInt(0), nil, nil, new(EthashConfig), nil,
->>>>>>> b1e5eea8
+	TestChainConfig = &ChainConfig{big.NewInt(1), big.NewInt(0), nil, false, big.NewInt(0), common.Hash{}, big.NewInt(0), big.NewInt(0), big.NewInt(0), big.NewInt(0), big.NewInt(0), big.NewInt(0), big.NewInt(0), big.NewInt(0), big.NewInt(0), big.NewInt(0), big.NewInt(0), nil, nil, nil, new(EthashConfig), nil,
 		ScrollConfig{
 			UseZktrie:                 false,
 			FeeVaultAddress:           &common.Address{123},
@@ -344,11 +332,7 @@
 		}}
 	TestRules = TestChainConfig.Rules(new(big.Int))
 
-<<<<<<< HEAD
-	TestNoL1feeChainConfig = &ChainConfig{big.NewInt(1), big.NewInt(0), nil, false, big.NewInt(0), common.Hash{}, big.NewInt(0), big.NewInt(0), big.NewInt(0), big.NewInt(0), big.NewInt(0), big.NewInt(0), big.NewInt(0), big.NewInt(0), big.NewInt(0), big.NewInt(0), nil, nil, new(EthashConfig), nil,
-=======
-	TestNoL1feeChainConfig = &ChainConfig{big.NewInt(1), big.NewInt(0), nil, false, big.NewInt(0), common.Hash{}, big.NewInt(0), big.NewInt(0), big.NewInt(0), big.NewInt(0), big.NewInt(0), big.NewInt(0), big.NewInt(0), big.NewInt(0), big.NewInt(0), big.NewInt(0), big.NewInt(0), nil, nil, new(EthashConfig), nil,
->>>>>>> b1e5eea8
+	TestNoL1feeChainConfig = &ChainConfig{big.NewInt(1), big.NewInt(0), nil, false, big.NewInt(0), common.Hash{}, big.NewInt(0), big.NewInt(0), big.NewInt(0), big.NewInt(0), big.NewInt(0), big.NewInt(0), big.NewInt(0), big.NewInt(0), big.NewInt(0), big.NewInt(0), big.NewInt(0), nil, nil, nil, new(EthashConfig), nil,
 		ScrollConfig{
 			UseZktrie:                 false,
 			FeeVaultAddress:           nil,
@@ -435,12 +419,9 @@
 	BerlinBlock         *big.Int `json:"berlinBlock,omitempty"`         // Berlin switch block (nil = no fork, 0 = already on berlin)
 	LondonBlock         *big.Int `json:"londonBlock,omitempty"`         // London switch block (nil = no fork, 0 = already on london)
 	ArrowGlacierBlock   *big.Int `json:"arrowGlacierBlock,omitempty"`   // Eip-4345 (bomb delay) switch block (nil = no fork, 0 = already activated)
-<<<<<<< HEAD
-	WebAssemblyBlock    *big.Int `json:"webAssemblyBlock,omitempty"`    // WebAssembly activation block (nil = no fork, 0 = already activated)
-=======
 	ArchimedesBlock     *big.Int `json:"archimedesBlock,omitempty"`     // Archimedes switch block (nil = no fork, 0 = already on archimedes)
 	ShanghaiBlock       *big.Int `json:"shanghaiBlock,omitempty"`       // Shanghai switch block (nil = no fork, 0 = already on shanghai)
->>>>>>> b1e5eea8
+	WebAssemblyBlock    *big.Int `json:"webAssemblyBlock,omitempty"`    // WebAssembly activation block (nil = no fork, 0 = already activated)
 
 	// TerminalTotalDifficulty is the amount of total difficulty reached by
 	// the network that triggers the consensus upgrade.
@@ -694,12 +675,9 @@
 		{name: "berlinBlock", block: c.BerlinBlock},
 		{name: "londonBlock", block: c.LondonBlock},
 		{name: "arrowGlacierBlock", block: c.ArrowGlacierBlock, optional: true},
-<<<<<<< HEAD
-		{name: "webAssemblyBlock", block: c.WebAssemblyBlock, optional: true},
-=======
 		{name: "archimedesBlock", block: c.ArchimedesBlock, optional: true},
 		{name: "shanghaiBlock", block: c.ShanghaiBlock, optional: true},
->>>>>>> b1e5eea8
+		{name: "webAssemblyBlock", block: c.WebAssemblyBlock, optional: true},
 	} {
 		if lastFork.name != "" {
 			// Next one must be higher number
@@ -845,12 +823,8 @@
 	ChainID                                                 *big.Int
 	IsHomestead, IsEIP150, IsEIP155, IsEIP158               bool
 	IsByzantium, IsConstantinople, IsPetersburg, IsIstanbul bool
-<<<<<<< HEAD
-	IsBerlin, IsLondon                                      bool
+	IsBerlin, IsLondon, IsArchimedes, IsShanghai            bool
 	IsWebAssembly                                           bool
-=======
-	IsBerlin, IsLondon, IsArchimedes, IsShanghai            bool
->>>>>>> b1e5eea8
 }
 
 // Rules ensures c's ChainID is not nil.
@@ -871,11 +845,8 @@
 		IsIstanbul:       c.IsIstanbul(num),
 		IsBerlin:         c.IsBerlin(num),
 		IsLondon:         c.IsLondon(num),
-<<<<<<< HEAD
-		IsWebAssembly:    c.IsWebAssembly(num),
-=======
 		IsArchimedes:     c.IsArchimedes(num),
 		IsShanghai:       c.IsShanghai(num),
->>>>>>> b1e5eea8
+		IsWebAssembly:    c.IsWebAssembly(num),
 	}
 }